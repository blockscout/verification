<<<<<<< HEAD
use super::solidity::{flatten, sourcify};
use actix_web::web;

pub fn config(service_config: &mut web::ServiceConfig) {
    service_config
        .route("/flatten", web::get().to(flatten::verify))
        .route("/sourcify", web::get().to(sourcify::verify));
=======
use super::solidity::flatten;
use crate::{download_cache::DownloadCache, solidity::fetcher::SvmFetcher};
use actix_web::web;

pub fn config(service_config: &mut web::ServiceConfig) {
    let cache = DownloadCache::<SvmFetcher>::default();
    service_config
        .app_data(web::Data::new(cache))
        .route("/flatten", web::get().to(flatten::verify));
>>>>>>> 0fe90a43
}<|MERGE_RESOLUTION|>--- conflicted
+++ resolved
@@ -1,13 +1,4 @@
-<<<<<<< HEAD
 use super::solidity::{flatten, sourcify};
-use actix_web::web;
-
-pub fn config(service_config: &mut web::ServiceConfig) {
-    service_config
-        .route("/flatten", web::get().to(flatten::verify))
-        .route("/sourcify", web::get().to(sourcify::verify));
-=======
-use super::solidity::flatten;
 use crate::{download_cache::DownloadCache, solidity::fetcher::SvmFetcher};
 use actix_web::web;
 
@@ -15,6 +6,6 @@
     let cache = DownloadCache::<SvmFetcher>::default();
     service_config
         .app_data(web::Data::new(cache))
-        .route("/flatten", web::get().to(flatten::verify));
->>>>>>> 0fe90a43
+        .route("/flatten", web::get().to(flatten::verify))
+        .route("/sourcify", web::get().to(sourcify::verify));
 }